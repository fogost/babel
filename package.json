--- conflicted
+++ resolved
@@ -48,10 +48,6 @@
     "source-map-support": "0.2.7",
     "esutils": "1.1.4",
     "acorn-jsx": "https://github.com/sebmck/acorn-jsx/archive/master.tar.gz",
-<<<<<<< HEAD
-=======
-    "acorn-recast": "0.8.0-4",
->>>>>>> ecedc238
     "acorn-ast-types": "0.5.3-1"
   },
   "devDependencies": {
