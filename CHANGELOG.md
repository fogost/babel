--- conflicted
+++ resolved
@@ -11,7 +11,6 @@
 
 _Note: Gaps between patch versions are faulty/broken releases._
 
-<<<<<<< HEAD
 ## 3.0.0
 
  * **Breaking Change**
@@ -22,7 +21,7 @@
   * Removed the optional runtime in favor of the `selfContained` transformer.
   * Removed the `coreAliasing` transformer in favor of `selfContained`.
   * Remove `includeRegenerator` option.
-=======
+
 ## 2.13.5
 
  * **Bug Fix**
@@ -39,7 +38,6 @@
   * Add destructuring assignment support to scope tracking.
  * **Polish**
   * More reliable newlines for pretty printing variable declarations.
->>>>>>> 194c080c
 
 ## 2.13.3
 
