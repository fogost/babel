--- conflicted
+++ resolved
@@ -25,24 +25,17 @@
   - $PKG_CMD install
 script:
   - 'if [ -n "${LINT-}" ]; then $PKG_CMD run lint ; fi'
-<<<<<<< HEAD
   - 'if [ -n "${DATA_CHECK-}" ]; then $PKG_CMD run build-data -- --check ; fi'
-  - 'if [ -z "${LINT-}" ] && [ -z "${DATA_CHECK-}" ]; then $PKG_CMD run test-ci ; fi'
-=======
   - 'if [ -n "${SMOKE_TEST-}" ]; then node scripts/smoke-test.js ; fi'
-  - 'if [ -z "${LINT-}" ] && [ -z "${SMOKE_TEST-}" ]; then $PKG_CMD run test-ci ; fi'
->>>>>>> af2b1621
+  - 'if [ -z "${LINT-}" ] && [ -z "${DATA_CHECK-}" ] && [ -z "${SMOKE_TEST-}" ]; then $PKG_CMD run test-ci ; fi'
 matrix:
   fast_finish: true
   include:
     - node_js: "node"
       env: LINT=true PKG_CMD="npm"
     - node_js: "node"
-<<<<<<< HEAD
       env: DATA_CHECK=true PKG_CMD="npm"
-after_success: 'if [ -z "${LINT-}" ] && [ -z "${DATA_CHECK-}" ]; then npm run coverage-ci ; fi'
-=======
+    - node_js: "node"
       env: SMOKE_TEST=true PKG_CMD="npm"
 
-after_success: 'if [ -z "${LINT-}" ] && [ -z "${SMOKE_TEST-}" ]; then npm run coverage-ci ; fi'
->>>>>>> af2b1621
+after_success: 'if [ -z "${LINT-}" ] && [ -z "${DATA_CHECK-}" && [ -z "${SMOKE_TEST-}" ]; then npm run coverage-ci ; fi'