--- conflicted
+++ resolved
@@ -66,14 +66,9 @@
     "babel-preset-env": "2.0.0-alpha.1",
     "babel-register": "7.0.0-alpha.9",
     "chai": "^3.5.0",
-<<<<<<< HEAD
     "codecov": "^2.0.1",
-    "compat-table": "kangax/compat-table#861954b6e13d3eaa1ba9ef1a016906c0fc1072db",
+    "compat-table": "kangax/compat-table#f49f1b23ad35e61819c388bc1876d936bc6ad8bf",
     "electron-to-chromium": "^1.3.2",
-=======
-    "codecov": "^1.0.1",
-    "compat-table": "kangax/compat-table#f49f1b23ad35e61819c388bc1876d936bc6ad8bf",
->>>>>>> 285b35e8
     "eslint": "^3.17.1",
     "eslint-config-babel": "^6.0.0",
     "eslint-plugin-flowtype": "^2.29.1",
