--- conflicted
+++ resolved
@@ -446,11 +446,7 @@
       type = tt.exponent;
     }
 
-<<<<<<< HEAD
-    if (next === charCodes.equalsTo) {
-=======
-    if (next === 61 && !exprAllowed) {
->>>>>>> 9e282832
+    if (next === charCodes.equalsTo && !exprAllowed) {
       width++;
       type = tt.assign;
     }
